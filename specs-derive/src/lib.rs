--- conflicted
+++ resolved
@@ -15,11 +15,8 @@
 use quote::Tokens;
 use syn::synom::Synom;
 use syn::{DeriveInput, Path};
-<<<<<<< HEAD
+mod impl_saveload;
 
-mod impl_saveload;
-=======
->>>>>>> 44d0aa74
 
 /// Custom derive macro for the `Component` trait.
 ///
